from __future__ import absolute_import, division, print_function
from . import util, pwm, fileProcessing as fp
import argparse
import numpy as np
import random
import math
from collections import OrderedDict
import json
import re
import itertools


class LabelGenerator(object):
    """Generate labels for a generated sequence.

    Arguments:
        labelNames: an array of strings that are the names of the labels
        labelsFromGeneratedSequenceFunction: function that accepts
            an instance of :class:`.GeneratedSequence` and returns an array
            of the labels (eg: an array of ones and zeros indicating if
            the criteria for various labels are met)
    """
    def __init__(self, labelNames, labelsFromGeneratedSequenceFunction):
        self.labelNames = labelNames
        self.labelsFromGeneratedSequenceFunction = labelsFromGeneratedSequenceFunction

    def generateLabels(self, generatedSequence):
        """calls self.labelsFromGeneratedSequenceFunction.

        Arguments:
            generatedSequence: an instance of :class:`.GeneratedSequence`
        """
        return self.labelsFromGeneratedSequenceFunction(
            self, generatedSequence)


class IsInTraceLabelGenerator(LabelGenerator):
    """LabelGenerator where labels match which embedders are called.

    A special kind of LabelGenerator where the names of the labels
        are the names of embedders, and the label is 1 if a particular
        embedder has been called on the sequence and 0 otherwise.
    """ 
    def __init__(self, labelNames):
        def labelsFromGeneratedSequenceFunction(self, generatedSequence):
            return [(1 if generatedSequence.additionalInfo.isInTrace(x) else 0)
                    for x in self.labelNames]
        super(IsInTraceLabelGenerator, self).__init__(
            labelNames, labelsFromGeneratedSequenceFunction)


def printSequences(outputFileName, sequenceSetGenerator,
                   includeEmbeddings=False, labelGenerator=None,
                   includeFasta=False, prefix=None):
    """Print a series of synthetic sequences.

    Given an output filename, and an instance of
        :class:`.AbstractSequenceSetGenerator`, will call the
        sequenceSetGenerator and print the generated sequences
        to the output file. Will also create a file "info_outputFileName.txt"
        in the same directory as outputFileName that contains
        all the information about sequenceSetGenerator.

    Arguments:
        outputFileName: string

        sequenceSetGenerator: instance of
            :class:`.AbstractSequenceSetGenerator`
    
        includeEmbeddings: a boolean indicating whether to print a
            column that lists the embeddings
    
        labelGenerator: optional instance of :class:`.LabelGenerator`

        includeFasta: optional boolean indicating whether to also
            print out the generated sequences in fasta format
            (the file will be produced with a .fa extension)

        prefix: string - this will be prefixed in front of the generated
            sequence ids, followed by a hyphen
    """
    ofh = fp.getFileHandle(outputFileName, 'w')
    if (includeFasta):
        fastaOfh = fp.getFileHandle(fp.getFileNameParts(
            outputFileName).getFilePathWithTransformation(
            lambda x: x, extension=".fa"), 'w')
    ofh.write("seqName\tsequence"
              + ("\tembeddings" if includeEmbeddings else "")
              + ("\t" +
                 "\t".join(labelGenerator.labelNames)
                 if labelGenerator is not None else "") + "\n")
    generatedSequences = sequenceSetGenerator.generateSequences()  # returns a generator
    for generatedSequence in generatedSequences:
        ofh.write((prefix+"-" if prefix is not None else "")
                  + generatedSequence.seqName + "\t" + generatedSequence.seq
                  + ("\t" + ",".join(str(x)
                     for x in generatedSequence.embeddings)
                         if includeEmbeddings else "")
                  + ("\t" + "\t".join(str(x) for x in labelGenerator.generateLabels(
                      generatedSequence)) if labelGenerator is not None else "")
                  + "\n")
        if (includeFasta):
            fastaOfh.write(">" + (prefix+"-" if prefix is not None else "")
                               + generatedSequence.seqName + "\n")
            fastaOfh.write(generatedSequence.seq + "\n")

    ofh.close()
    if (includeFasta):
        fastaOfh.close()
    infoFilePath = fp.getFileNameParts(outputFileName).getFilePathWithTransformation(
        lambda x: x + "_info", extension=".txt")

    ofh = fp.getFileHandle(infoFilePath, 'w')
    ofh.write(util.formattedJsonDump(sequenceSetGenerator.getJsonableObject()))
    ofh.close()


def read_simdata_file(simdata_file, one_hot_encode=False, ids_to_load=None):
    ids = []
    sequences = []
    embeddings = []
    labels = []
<<<<<<< HEAD
    def action(inp, line_number):
        if (line_number > 1):
            ids.append(inp[0]) 
            sequences.append(inp[1])
            embeddings.append(getEmbeddingsFromString(inp[2]))
            labels.append(inp[3:])
=======
    if (ids_to_load is not None):
        ids_to_load = set(ids_to_load)
    def action(inp, line_number):
        if (line_number > 1):
            if (ids_to_load is None or (inp[0] in ids_to_load)):
                ids.append(inp[0]) 
                sequences.append(inp[1])
                embeddings.append(getEmbeddingsFromString(inp[2]))
                labels.append([int(x) for x in inp[3:]])
>>>>>>> a4c492c7
    fp.performActionOnEachLineOfFile(
        fileHandle=fp.getFileHandle(simdata_file),
        action=action,
        transformation=fp.defaultTabSeppd)
    return util.enum(
            ids=ids,
            sequences=sequences,
            embeddings=embeddings,
            labels=np.array(labels))


class DefaultNameMixin(object):
    """Basic functionality for classes that have a self.name attribute.
    
    The self.name attribute is typically used to leave a trace in
    an instance of :class:`.AdditionalInfo`
    
    Arguments:
        name: string
    """
    def __init__(self, name):
        if (name == None):
            name = self.getDefaultName()
        self.name = name

    def getDefaultName(self):
        return RuntimeError("No default name implementation")


class AbstractPositionGenerator(DefaultNameMixin):
    """Generate a start position at which to embed something

    Given the length of the background sequence and the length
    of the substring you are trying to embed, will return a start position
    to embed the substring at.
    """

    def generatePos(self, lenBackground, lenSubstring, additionalInfo=None):
        """Generate the position to embed in.

        Arguments:
            lenBackground: int, length of background sequence

            lenSubstring: int, lenght of substring to embed

            additionalInfo: optional, instance of :class:`.AdditionalInfo`. Is
                used to leave a trace that this positionGenerator was called

        Returns:
            An integer which is the start index to embed in.
        """
        if (additionalInfo is not None):
            additionalInfo.updateTrace(self.name)
        return self._generatePos(lenBackground, lenSubstring, additionalInfo)

    def _generatePos(self, lenBackground, lenSubstring, additionalInfo):
        """Generate the position to embed in - this method should be
        overriden by the subclass. See
        :func:`.AbstractPositionGenerator.generatePos` for documentaiton
        on the arguments.
        """
        raise NotImplementedError()

    def getJsonableObject(self):
        """Get JSON object representation.

        Returns:
            A json-friendly object (built of dictionaries, lists and
        python primitives), which can be converted to json to
        record the exact details of what was simualted.
        """
        raise NotImplementedError()


class UniformPositionGenerator(AbstractPositionGenerator):
    """Sample position uniformly at random.
    
    Samples a start position to embed the substring in uniformly at random;
        does not return positions that are too close to the end of the
        background sequence to embed the full substring.

    Arguments:
        name: string, see :class:`.DefaultNameMixin`
    """

    def __init__(self, name=None):
        super(UniformPositionGenerator, self).__init__(name)

    def _generatePos(self, lenBackground, lenSubstring, additionalInfo):
        return sampleIndexWithinRegionOfLength(lenBackground, lenSubstring)

    def getJsonableObject(self):
        """See superclass.
        """
        return "uniform"

#instantiate a UniformPositionGenerator for general use
uniformPositionGenerator = UniformPositionGenerator()


class InsideCentralBp(AbstractPositionGenerator):
    """For embedding within only the central region of a background.
        
    Returns a position within the central region of a background
        sequence, sampled uniformly at random

    Arguments:
        centralBp: int, the number of bp, centered in the
            middle of the background, from which to sample the position.
            Is NOT +/- centralBp around the middle
            (is +/- centralBp/2 around the middle). If the background
            sequence is even and centralBp is odd, the shorter region
            will go on the left.
        name: string - see :class:`.DefaultNameMixin`
    """

    def __init__(self, centralBp, name=None):
        """
        """
        self.centralBp = centralBp
        super(InsideCentralBp, self).__init__(name)

    def _generatePos(self, lenBackground, lenSubstring, additionalInfo):
        if (lenBackground < self.centralBp):
            raise RuntimeError("The background length should be atleast as long as self.centralBp; is " +
                               str(lenBackground) + " and " + str(self.centralBp) + " respectively")
        startIndexForRegionToEmbedIn = int(
            lenBackground / 2) - int(self.centralBp / 2)
        indexToSample = startIndexForRegionToEmbedIn + \
            sampleIndexWithinRegionOfLength(self.centralBp, lenSubstring)
        return int(indexToSample)

    def getJsonableObject(self):
        """See superclass.
        """
        return "insideCentral-" + str(self.centralBp)


class OutsideCentralBp(AbstractPositionGenerator):
    """For embedding only OUTSIDE a central region of a background seq.

    Returns a position OUTSIDE the central region of a background sequence,
        sampled uniformly at random. Complement of InsideCentralBp.

    Arguments:
        centralBp: int, the centralBp to avoid embedding in. See the docs
            for :class:`.InsideCentralBp` for more details (this is the
            complement).
    """

    def __init__(self, centralBp, name=None):
        self.centralBp = centralBp
        super(OutsideCentralBp, self).__init__(name)

    def _generatePos(self, lenBackground, lenSubstring, additionalInfo):
        # choose whether to embed in the left or the right
        if random.random() > 0.5:
            left = True
        else:
            left = False
        # embeddableLength is the length of the region we are considering
        # embedding in
        embeddableLength = 0.5 * (lenBackground - self.centralBp)
        # if lenBackground-self.centralBp is odd, the longer region
        # goes on the left (inverse of the shorter embeddable region going on the left in
        # the centralBpToEmbedIn case
        if (left):
            embeddableLength = math.ceil(embeddableLength)
            startIndexForRegionToEmbedIn = 0
        else:
            embeddableLength = math.floor(embeddableLength)
            startIndexForRegionToEmbedIn = math.ceil(
                (lenBackground - self.centralBp) / 2) + self.centralBp
        indexToSample = startIndexForRegionToEmbedIn + \
            sampleIndexWithinRegionOfLength(embeddableLength, lenSubstring)
        return int(indexToSample)

    def getJsonableObject(self):
        """See superclass.
        """
        return "outsideCentral-" + str(self.centralBp)


class GeneratedSequence(object):
    """An object representing a sequence that has been generated.

    Arguments:
        seqName: string representing the name/id of the sequence

        seq: string representing the final generated sequence

        embeddings: an array of :class:`.Embedding` objects.

        additionalInfo: an instance of :class:`.AdditionalInfo`
    """

    def __init__(self, seqName, seq, embeddings, additionalInfo):
        self.seqName = seqName
        self.seq = seq
        self.embeddings = embeddings
        self.additionalInfo = additionalInfo


class Embedding(object):
    """Represents something that has been embedded in a sequence.

    Think of this as a combination of an embeddable + a start position.

    Arguments:
        what: object representing the thing that has been embedded.\
            Should have`` __str__`` and ``__len__`` defined.\
            Often is an instance of :class:`.AbstractEmbeddable`

        startPos: int, the position relative to the start of the parent\
            sequence at which seq has been embedded
    """

    def __init__(self, what, startPos):
        self.what = what
        self.startPos = startPos

    def __str__(self):
        return "pos-" + str(self.startPos) + "_" + str(self.what)

    @classmethod
    def fromString(cls, string, whatClass=None):
        """Recreate an :class:`.Embedding` object from a string.

        Arguments:
            string: assumed to have format:\
                ``description[-|_]startPos[-|_]whatString``, where
                ``whatString`` will be provided to ``whatClass``

            whatClass: the class (usually a :class:`.AbstractEmbeddable`) that\
                will be used to instantiate the what from the whatString

        Returns:
            The Embedding class called with
            ``what=whatClass.fromString(whatString)`` and
            ``startPos=int(startPos)``
        """
        if (whatClass is None):
            whatClass = StringEmbeddable
        # was printed out as pos-[startPos]_[what], but the
        #[what] may contain underscores, hence the maxsplit
        # to avoid splitting on them.
        p = re.compile(r"pos\-(\d+)_(.*)$")
        m = p.search(string)
        startPos = m.group(1)
        whatString = m.group(2) 
        return cls(what=whatClass.fromString(whatString),
                   startPos=int(startPos))


def getEmbeddingsFromString(string):
    """Get a series of :class:`.Embedding` objects from a string.
    
    Splits the string on commas, and then passes the comma-separated vals
        to :func:`.Embedding.fromString`

    Arguments:
        string: The string to turn into an array of Embedding objects

    Returns:
        an array of :class:`.Embedding` objects
    """
    if len(string) == 0:
        return []
    else:
        embeddingStrings = string.split(",")
        return [Embedding.fromString(x) for x in embeddingStrings]


class AbstractSequenceSetGenerator(object):
    """A generator for a collection of generated sequences.
    """

    def generateSequences(self):
        """The generator; implementation should have a yield.

        Called as
        ``generatedSequences = sequenceSetGenerator.generateSequences()``

        ``generateSequences`` can then be iterated over.

        Returns:
            A generator of GeneratedSequence objects
        """
        raise NotImplementedError()

    def getJsonableObject(self):
        """Get JSON object representation.

        Returns:
            A json-friendly object (built of dictionaries, lists and
        python primitives), which can be converted to json to
        record the exact details of what was simualted.
        """
        raise NotImplementedError()


class ChainSequenceSetGenerators(AbstractSequenceSetGenerator):
    """Chains several generators together.

    Arguments:
        generators: instances of :class:`.AbstractSequenceSetGenerator`.
    """

    def __init__(self, *generators):
        self.generators = generators

    def generateSequences(self):
        """A chain of generators

        Returns:
            A chain of generators
        """
        for item in itertools.chain(*[generator.generateSequences()
                                      for generator in self.generators]):
            yield item

    def getJsonableObject(self):
        """See superclass 
        """
        return OrderedDict([('generators',
                             [x.getJsonableObject() for x
                             in self.generators])]) 


class GenerateSequenceNTimes(AbstractSequenceSetGenerator):
    """Call a :class:`.AbstractSingleSequenceGenerator` N times.
            
    Arguments:
        singleSetGenerator: an instance of
            :class:`.AbstractSequenceSetGenerator`
        N: integer, the number of times to call singleSetGenerator
    """

    def __init__(self, singleSetGenerator, N):
        self.singleSetGenerator = singleSetGenerator
        self.N = N

    def generateSequences(self):
        """A generator that calls self.singleSetGenerator N times.

        Returns:
            a generator that will call self.singleSetGenerator N times. 
        """
        for i in range(self.N):
            yield self.singleSetGenerator.generateSequence()

    def getJsonableObject(self):
        """See superclass.
        """
        return OrderedDict([("numSeq", self.N), ("singleSetGenerator", self.singleSetGenerator.getJsonableObject())])


class AbstractSingleSequenceGenerator(object):
    """Generate a single sequence.

    Arguments:
        namePrefix: the GeneratedSequence object has a field
            for the object's name; this is the prefix associated
            with that name. The suffix is the value of a counter that
            is incremented every time
    """

    def __init__(self, namePrefix=None):
        self.namePrefix = namePrefix if namePrefix is not None else "synth"
        self.sequenceCounter = 0

    def generateSequence(self):
        """Generate the sequence.

        Returns:
            An instance of :class:`.GeneratedSequence`
        """
        raise NotImplementedError()

    def getJsonableObject(self):
        """Get JSON object representation.

        Returns:
            A json-friendly object (built of dictionaries, lists and
        python primitives), which can be converted to json to
        record the exact details of what was simualted.
        """
        raise NotImplementedError()


class AdditionalInfo(object):
    """Used to keep track of which embedders/ops were
    called and how many times.

    An instance of AdditionalInfo is meant to be an attribute of
        a :class:`.GeneratedSequence` object. It keeps track of things
        like embedders, position generators, etc.

    Has self.trace which is a dictionary from operatorName->int
        and which records operations that were called in the
        process of embedding things in the sequence. At the time
        of writing, operatorName is typically just the name of the
        embedder.
    """
    def __init__(self):
        self.trace = OrderedDict()  # a trace of everything that was called.
        self.additionalInfo = OrderedDict()  # for more ad-hoc messages

    def isInTrace(self, operatorName):
        """Return True if operatorName has been called on the sequence.
        """
        return operatorName in self.trace

    def updateTrace(self, operatorName):
        """Increment count for the number of times operatorName was called.
        """
        if (operatorName not in self.trace):
            self.trace[operatorName] = 0
        self.trace[operatorName] += 1

    def updateAdditionalInfo(self, operatorName, value):
        """Can be used to store any additional information on operatorName.
        """
        self.additionaInfo[operatorName] = value


class EmbedInABackground(AbstractSingleSequenceGenerator):
    """Generate a background sequence and embed smaller sequences in it.
    
    Takes a backgroundGenerator and a series of embedders. Will
    generate the background and then call each of the embedders in
    succession. Then returns the result.

    Arguments:
        backgroundGenerator: instance of
            :class:`.AbstractBackgroundGenerator`
        embedders: array of instances of :class:`.AbstractEmbedder`
        namePrefix: see parent
    """

    def __init__(self, backgroundGenerator, embedders, namePrefix=None):
        super(EmbedInABackground, self).__init__(namePrefix)
        self.backgroundGenerator = backgroundGenerator
        self.embedders = embedders

    def generateSequence(self):
        """Produce the sequence.
        
        Generates a background using self.backgroundGenerator,
        splits it into an array, and passes it to each of
        self.embedders in turn for embedding things.

        Returns:
            An instance of :class:`.GeneratedSequence`
        """
        additionalInfo = AdditionalInfo()
        backgroundString = self.backgroundGenerator.generateBackground()
        backgroundStringArr = [x for x in backgroundString]
        # priorEmbeddedThings keeps track of what has already been embedded
        priorEmbeddedThings = PriorEmbeddedThings_numpyArrayBacked(
            len(backgroundStringArr))
        for embedder in self.embedders:
            embedder.embed(backgroundStringArr,
                           priorEmbeddedThings, additionalInfo)
        self.sequenceCounter += 1
        return GeneratedSequence(self.namePrefix + str(self.sequenceCounter),
                                 "".join(backgroundStringArr),
                                 priorEmbeddedThings.getEmbeddings(),
                                 additionalInfo)

    def getJsonableObject(self):
        """See superclass.
        """
        return OrderedDict([("class", "EmbedInABackground"),
                            ("namePrefix", self.namePrefix),
                            ("backgroundGenerator",
                             self.backgroundGenerator.getJsonableObject()),
                            ("embedders",
                             [x.getJsonableObject() for x in self.embedders])
                            ])


class AbstractPriorEmbeddedThings(object):
    """Keeps track of what has already been embedded in a sequence.
    """

    def canEmbed(self, startPos, endPos):
        """Test whether startPos-endPos is available for embedding.

        Arguments:
            startPos: int, starting index
            endPos: int, ending index+1 (same semantics as array-slicing)

        Returns:
            True if startPos:endPos is available for embedding
        """
        raise NotImplementedError()

    def addEmbedding(self, startPos, what):
        """Records the embedding of a :class:`AbstractEmbeddable`.

        Embeds ``what`` from ``startPos`` to ``startPos+len(what)``.
        Creates an :class:`Embedding` object.

        Arguments:
            startPos: int, the starting position at which to embed.
            what: instance of :class:`AbstractEmbeddable`
        """
        raise NotImplementedError()

    def getNumOccupiedPos(self):
        """
        Returns:
            Number of posiitons that are filled with some kind of embedding
        """
        raise NotImplementedError()

    def getTotalPos(self):
        """
        Returns:
            Total number of positions (occupied and unoccupoed) available
        to embed things in.
        """
        raise NotImplementedError()

    def getEmbeddings(self):
        """
        Returns:
            A collection of Embedding objects
        """
        raise NotImplementedError()


class PriorEmbeddedThings_numpyArrayBacked(AbstractPriorEmbeddedThings):
    """A numpy-array based implementation of
    :class:`.AbstractPriorEmbeddedThings`.

    Uses a numpy array where positions are set to 1 if they are occupied,
    to determine which positions are occupied and which are not.
    See superclass for more documentation.

    Arguments:
        seqLen: integer indicating length of the sequence you are embedding in
    """

    def __init__(self, seqLen):
        self.seqLen = seqLen
        self.arr = np.zeros(seqLen)
        self.embeddings = []

    def canEmbed(self, startPos, endPos):
        """See superclass.
        """
        return np.sum(self.arr[startPos:endPos]) == 0

    def addEmbedding(self, startPos, what):
        """See superclass.
        """
        self.arr[startPos:startPos + len(what)] = 1
        self.embeddings.append(Embedding(what=what, startPos=startPos))

    def getNumOccupiedPos(self):
        """See superclass.
        """
        return np.sum(self.arr)

    def getTotalPos(self):
        """See superclass.
        """
        return len(self.arr)

    def getEmbeddings(self):
        """See superclass.
        """
        return self.embeddings


class AbstractEmbeddable(object):
    """Represents a thing which can be embedded.

        An :class:`.AbstractEmbeddable` + a position = an :class:`.Embedding`
    """

    def __len__(self):
        raise NotImplementedError()

    def __str__(self):
        raise NotImplementedError()

    def getDescription(self):
        """Return a concise description of the embeddable.

        This should be concise and shouldn't contain spaces. It will often
        be used when generating the __str__ representation of the embedabled.
        """
        raise NotImplementedError()

    def canEmbed(self, priorEmbeddedThings, startPos):
        """Checks whether embedding is possible at a given pos.

        Accepts an instance of :class:`AbstractPriorEmbeddedThings` and
        a ``startPos``, and checks if ``startPos`` is viable given the
        contents of ``priorEmbeddedThings``.

        Arguments:
            priorEmbeddedThings: instance of
        :class:`AbstractPriorEmbeddedThings`

            startPos: int; the position you are considering embedding self at

        Returns:
            A boolean indicating whether self can be embedded at startPos,
        given the things that have already been embedded.
        """
        raise NotImplementedError()

    def embedInBackgroundStringArr(self, priorEmbeddedThings, backgroundStringArr, startPos):
        """Embed self in a background string.

        Will embed self at ``startPos`` in ``backgroundStringArr``,
        and will update ``priorEmbeddedThings`` accordingly.

        Arguments:
            priorEmbeddedThings: instance of
        :class:`AbstractPriorEmbeddedThings`
            backgroundStringArr: an array of characters representing
        the background
            startPos: integer; the position to embed self at
        """
        raise NotImplementedError()

    @classmethod
    def fromString(cls, theString):
        """Generate an instance of the embeddable from the provided string.
        """
        raise NotImplementedError()


class StringEmbeddable(AbstractEmbeddable):
    """A string that is to be embedded in a background.

    Represents a string (such as a sampling from a pwm) that is to
    be embedded in a background. See docs for superclass.

    Arguments:
        string: the core string to be embedded

        stringDescription: a short descriptor prefixed before the\
        ``__str__`` representation of the embeddable.\
        Should not contain a hyphen. Defaults to "".
    """

    def __init__(self, string, stringDescription=""):
        self.string = string
        self.stringDescription = stringDescription

    def __len__(self):
        return len(self.string)

    def __str__(self):
        return self.stringDescription + ("-" if self.stringDescription != "" else "") + self.string

    def getDescription(self):
        """See superclass.
        """
        return self.stringDescription

    def canEmbed(self, priorEmbeddedThings, startPos):
        """See superclass.
        """
        return priorEmbeddedThings.canEmbed(startPos, startPos + len(self.string))

    def embedInBackgroundStringArr(self, priorEmbeddedThings, backgroundStringArr, startPos):
        """See superclass.
        """
        backgroundStringArr[startPos:startPos + len(self.string)] = self.string
        priorEmbeddedThings.addEmbedding(startPos, self)

    @classmethod
    def fromString(cls, theString):
        """Generates a StringEmbeddable from the provided string.

        Arguments:
            theString: string of the format ``stringDescription-coreString``.\
        Will then return:\
      ``StringEmbeddable(string=coreString, stringDescription=stringDescription)``

        Returns:
            An instance of :class:`.StringEmbeddable`
        """
        if ("-" in theString):
            p = re.compile(r"((revComp\-)?(.*))\-(.*)$")
            m = p.search(theString)
            stringDescription = m.group(1)
            coreString = m.group(4)
            return cls(string=coreString, stringDescription=stringDescription)
        else:
            return cls(string=theString)


class PairEmbeddable(AbstractEmbeddable):
    """Embed two embeddables with some separation.

    Arguments:
        embeddable1: instance of :class:`.AbstractEmbeddable`.\
        First embeddable to be embedded. If a string is provided, will\
        be wrapped in :class:`.StringEmbeddable`

        embeddable2: second embeddable to be embedded. Type information\
        similar to that of ``embeddable1``

        separation: int of distance separating embeddable1 and embeddable2

        embeddableDescription: a concise descriptive string prefixed in\
        front when generating a __str__ representation of the embeddable.\
        Should not contain a hyphen.

        nothingInBetween: if true, then nothing else is allowed to be\
        embedded in the gap between embeddable1 and embeddable2.
    """

    def __init__(self, embeddable1, embeddable2, separation,
                       embeddableDescription="", nothingInBetween=True):
        if (isinstance(embeddable1, str)):
            embeddable1 = StringEmbeddable(string=embeddable1)
        if (isinstance(embeddable2, str)):
            embeddable2 = StringEmbeddable(string=embeddable2)
        self.embeddable1 = embeddable1
        self.embeddable2 = embeddable2
        self.separation = separation
        self.embeddableDescription = embeddableDescription
        self.nothingInBetween = nothingInBetween

    def __len__(self):
        return len(self.embeddable1) + self.separation + len(self.embeddable2)

    def __str__(self):
        return self.embeddableDescription +\
               ("-" if self.embeddableDescription != "" else "") +\
               str(self.embeddable1) + "-Gap" + str(self.separation) +\
               "-" + str(self.embeddable2)

    def getDescription(self):
        """See superclass.
        """
        return self.embeddableDescription

    def canEmbed(self, priorEmbeddedThings, startPos):
        """See superclass.
        """
        if (self.nothingInBetween):
            return priorEmbeddedThings.canEmbed(startPos, startPos + len(self))
        else:
            return (priorEmbeddedThings.canEmbed(startPos, startPos + len(self.embeddable1))
                    and priorEmbeddedThings.canEmbed(startPos + len(self.embeddable1) + self.separation, startPos + len(self)))

    def embedInBackgroundStringArr(self, priorEmbeddedThings,
                                         backgroundStringArr, startPos):
        """See superclass.

        If ``self.nothingInBetween``, then all the intervening positions
        between the two embeddables will be marked as occupied. Otherwise,
        only the positions occupied by the embeddables will be marked
        as occupied.
        """
        self.embeddable1.embedInBackgroundStringArr(
            priorEmbeddedThings, backgroundStringArr, startPos)
        self.embeddable2.embedInBackgroundStringArr(
            priorEmbeddedThings, backgroundStringArr, startPos + self.separation)
        if (self.nothingInBetween):
            priorEmbeddedThings.addEmbedding(startPos, self)
        else:
            priorEmbeddedThings.addEmbedding(startPos, self.embeddable1)
            priorEmbeddedThings.addEmbedding(
                startPos + len(self.string1) + self.separation, self.embeddable2)


class AbstractEmbedder(DefaultNameMixin):
    """Produces :class:`AbstractEmbeddable` objects and
    embeds them in a sequence.
    """

    def embed(self, backgroundStringArr, priorEmbeddedThings, additionalInfo=None):
        """Embeds things in the provided ``backgroundStringArr``.

        Modifies backgroundStringArr to include whatever has been embedded.

        Arguments:
            backgroundStringArr: array of characters\
        representing the background string

            priorEmbeddedThings: instance of\
        :class:`.AbstractPriorEmbeddedThings`

            additionalInfo: instance of :class:`.AdditionalInfo`;\
        allows the embedder to send back info about what it did

        Returns:
            The modifed ``backgroundStringArr``
        """
        if (additionalInfo is not None):
            additionalInfo.updateTrace(self.name)
        return self._embed(backgroundStringArr, priorEmbeddedThings, additionalInfo)

    def _embed(self, backgroundStringArr, priorEmbeddedThings, additionalInfo):
        """The actual implementation of _embed to be overridden by
        the subclass.

        See docs for :func:`.AbstractEmbedder.embed`
        """
        raise NotImplementedError()

    def getJsonableObject(self):
        """Get JSON object representation.

        Returns:
            A json-friendly object (built of dictionaries, lists and
        python primitives), which can be converted to json to
        record the exact details of what was simualted.
        """
        raise NotImplementedError()


class EmbeddableEmbedder(AbstractEmbedder):
    """Embeds an instance of :class:`.AbstractEmbeddable` at a sampled pos.

    Embeds instances of :class:`.AbstractEmbeddable` within the
    background sequence, at a position sampled from a distribution.
    Only embeds at unoccupied positions.

    Arguments:
        embeddableGenerator: instance of :class:`.AbstractEmbeddableGenerator`

        positionGenerator: instance of :class:`.AbstractPositionGenerator`
    """

    def __init__(self, embeddableGenerator,
                       positionGenerator=uniformPositionGenerator, name=None):
        self.embeddableGenerator = embeddableGenerator
        self.positionGenerator = positionGenerator
        super(EmbeddableEmbedder, self).__init__(name)

    def _embed(self, backgroundStringArr, priorEmbeddedThings, additionalInfo):
        """See superclass.

        Calls self.embeddableGenerator to determine the
        embeddable to embed. Then calls self.positionGenerator to
        determine the start position at which to embed it.
        If the position is occupied, will resample from
        ``self.positionGenerator``. Will warn if tries to
        resample too many times.
        """
        embeddable = self.embeddableGenerator.generateEmbeddable()
        canEmbed = False
        tries = 0
        while canEmbed == False:
            tries += 1
            startPos = self.positionGenerator.generatePos(
                len(backgroundStringArr), len(embeddable), additionalInfo)
            canEmbed = embeddable.canEmbed(priorEmbeddedThings, startPos)
            if (tries % 10 == 0): 
                print("Warning: made " + str(tries) + " attemps at trying to embed " + str(embeddable) + " in region of length " + str(
                    priorEmbeddedThings.getTotalPos()) + " with " + str(priorEmbeddedThings.getNumOccupiedPos()) + " occupied sites")
        embeddable.embedInBackgroundStringArr(
            priorEmbeddedThings, backgroundStringArr, startPos)

    def getJsonableObject(self):
        """See superclass.
        """
        return OrderedDict([("embeddableGenerator", self.embeddableGenerator.getJsonableObject()), ("positionGenerator", self.positionGenerator.getJsonableObject())])


class XOREmbedder(AbstractEmbedder):
    """Calls exactly one of the supplied embedders.

    Arguments:
        embedder1: instance of :class:`.AbstractEmbedder`

        embedder2: instance of :class:`.AbstractEmbedder`

        probOfFirst: probability of calling the first embedder
    """

    def __init__(self, embedder1, embedder2, probOfFirst, name=None):
        self.embedder1 = embedder1
        self.embedder2 = embedder2
        self.probOfFirst = probOfFirst
        super(XOREmbedder, self).__init__(name)

    def _embed(self, backgroundStringArr, priorEmbeddedThings, additionalInfo):
        """See superclass.
        """
        if (random.random() < self.probOfFirst):
            embedder = self.embedder1
        else:
            embedder = self.embedder2
        return embedder.embed(backgroundStringArr, priorEmbeddedThings, additionalInfo)

    def getJsonableObject(self):
        """See superclass.
        """
        return OrderedDict([("class", "XOREmbedder"), ("embedder1", self.embedder1.getJsonableObject()), ("embedder2", self.embedder2.getJsonableObject()), ("probOfFirst", self.probOfFirst)])


class AllEmbedders(AbstractEmbedder):
    """Wrapper around a list of embedders that calls each one in turn.

    Useful to nest under a :class:`.RandomSubsetOfEmbedders`

    Arguments:
        embedders: an iterable of :class:`.AbstractEmbedder` objects.
    """
    def __init__(self, embedders, name=None):
        self.embedders = embedders
        super(AllEmbedders, self).__init__(name)

    def _embed(self, backgroundStringArr, priorEmbeddedThings, additionalInfo):
        """See superclass.
        """
        for embedder in self.embedders:
            embedder.embed(backgroundStringArr,
                           priorEmbeddedThings, additionalInfo)

    def getJsonableObject(self):
        """See superclass.
        """
        return OrderedDict([("class", "AllEmbedders"),
                            ("embedders",
                            [x.getJsonableObject() for x in self.embedders])
                           ])


class RandomSubsetOfEmbedders(AbstractEmbedder):
    """Call some random subset of supplied embedders.

    Takes a quantity generator that generates a quantity of
    embedders, and executes that many embedders from a supplied set,
    in sequence

    Arguments:
        quantityGenerator: instance of :class:`.AbstractQuantityGenerator`

        embedders: a list of :class:`.AbstractEmbedder` objects
    """

    def __init__(self, quantityGenerator, embedders, name=None):
        if (isinstance(quantityGenerator, int)):
            quantityGenerator = FixedQuantityGenerator(quantityGenerator)
        assert isinstance(quantityGenerator, AbstractQuantityGenerator)
        self.quantityGenerator = quantityGenerator
        self.embedders = embedders
        super(RandomSubsetOfEmbedders, self).__init__(name)

    def _embed(self, backgroundStringArr, priorEmbeddedThings, additionalInfo):
        """See superclass.
        """
        numberOfEmbeddersToSample = self.quantityGenerator.generateQuantity()
        if (numberOfEmbeddersToSample > len(self.embedders)):
            raise RuntimeError("numberOfEmbeddersToSample came up as " + str(
                numberOfEmbeddersToSample) + " but total number of embedders is " + str(len(self.embedders)))
        sampledEmbedders = util.sampleWithoutReplacement(
            self.embedders, numberOfEmbeddersToSample)
        for embedder in sampledEmbedders:
            embedder.embed(backgroundStringArr,
                           priorEmbeddedThings, additionalInfo)

    def getJsonableObject(self):
        """See superclass.
        """
        return OrderedDict([("class", "RandomSubsetOfEmbedders"), ("setOfEmbedders", [x.getJsonableObject() for x in self.embedders])])


class RepeatedEmbedder(AbstractEmbedder):
    """Call an embedded multiple times.

    Wrapper around an embedder to call it multiple times according to samples
    from a distribution. First calls ``self.quantityGenerator`` to get the
    quantity, then calls ``self.embedder`` a number of times equal
    to the value returned.

    Arguments:
        embedder: instance of :class:`.AbstractEmbedder`

        quantityGenerator: instance of :class:`.AbstractQuantityGenerator`
    """

    def __init__(self, embedder, quantityGenerator, name=None):
        self.embedder = embedder
        self.quantityGenerator = quantityGenerator
        super(RepeatedEmbedder, self).__init__(name)

    def _embed(self, backgroundStringArr, priorEmbeddedThings, additionalInfo):
        """See superclass.
        """
        quantity = self.quantityGenerator.generateQuantity()
        for i in range(quantity):
            self.embedder.embed(backgroundStringArr,
                                priorEmbeddedThings, additionalInfo)

    def getJsonableObject(self):
        """See superclass.
        """
        return OrderedDict([("class", "RepeatedEmbedder"), ("embedder", self.embedder.getJsonableObject()), ("quantityGenerator", self.quantityGenerator.getJsonableObject())])


class AbstractQuantityGenerator(DefaultNameMixin):
    """Class for sampling values from a distribution.
    """

    def generateQuantity(self):
        """Sample a quantity from a distribution.

        Returns:
            The sampled value.
        """
        raise NotImplementedError()

    def getJsonableObject(self):
        """Get JSON object representation.

        Returns:
            A json-friendly object (built of dictionaries, lists and
        python primitives), which can be converted to json to
        record the exact details of what was simualted.
        """
        raise NotImplementedError()


class ChooseValueFromASet(AbstractQuantityGenerator):
    """Randomly samples a particular value from a set of values.

    Arguments:
        setOfPossibleValues: array of values that will be randomly sampled
    from.

        name: see :class:`.DefaultNameMixin`.
    """

    def __init__(self, setOfPossibleValues, name=None):
        self.setOfPossibleValues = setOfPossibleValues
        super(ChooseValueFromASet, self).__init__(name)

    def generateQuantity(self):
        """See superclass.
        """
        return self.setOfPossibleValues[int(random.random() * (len(self.setOfPossibleValues)))]

    def getJsonableObject(self):
        """See superclass.
        """
        return OrderedDict([("class", "ChooseValueFromASet"),
                            ("possibleValues", self.setOfPossibleValues)])


class UniformIntegerGenerator(AbstractQuantityGenerator):
    """Randomly samples an integer from minVal to maxVal, inclusive.

    Arguments:
        minVal: minimum integer that can be sampled

        maxVal: maximum integers that can be sampled
        
        name: See superclass.
    """

    def __init__(self, minVal, maxVal, name=None):
        self.minVal = minVal
        self.maxVal = maxVal
        super(UniformIntegerGenerator, self).__init__(name)

    def generateQuantity(self):
        """See superclass.
        """
        # the 1+ makes the max val inclusive
        return self.minVal + int(random.random() * (1 + self.maxVal - self.minVal))

    def getJsonableObject(self):
        """See superclass.
        """
        return OrderedDict([("class", "UniformIntegerGenerator"), ("minVal", self.minVal), ("maxVal", self.maxVal)])


class FixedQuantityGenerator(AbstractQuantityGenerator):
    """Returns a fixed number every time generateQuantity is called.

    Arguments:
        quantity: the value to return when generateQuantity is called.
    """

    def __init__(self, quantity, name=None):
        self.quantity = quantity
        super(FixedQuantityGenerator, self).__init__(name)

    def generateQuantity(self):
        """See superclass.
        """
        return self.quantity

    def getJsonableObject(self):
        """See superclass.
        """
        return "fixedQuantity-" + str(self.quantity)


class PoissonQuantityGenerator(AbstractQuantityGenerator):
    """Generates values according to a poisson distribution.

    Arguments:
        mean: the mean of the poisson distribution
    """

    def __init__(self, mean, name=None):
        self.mean = mean
        super(PoissonQuantityGenerator, self).__init__(name)

    def generateQuantity(self):
        """See superclass.
        """
        return np.random.poisson(self.mean)

    def getJsonableObject(self):
        """See superclass.
        """
        return "poisson-" + str(self.mean)


class BernoulliQuantityGenerator(AbstractQuantityGenerator):
    """Generates 1 or 0 according to a bernoulli distribution.

    Arguments:
        prob: probability of 1
    """

    def __init__(self, prob, name=None):
        self.prob = prob
        super(BernoulliQuantityGenerator, self).__init__(name)

    def generateQuantity(self):
        """See superclass.
        """
        return 1 if (np.random.random() <= self.prob) else 0

    def getJsonableObject(self):
        """See sueprclass.
        """
        return "bernoulli-" + str(self.prob)


class MinMaxWrapper(AbstractQuantityGenerator):
    """Compress a distribution to lie within a min and a max.

    Wrapper that restricts a distribution to only return values between
    the min and the max. If a value outside the range is returned,
    resamples until it obtains a value within the range.
    Warns every time it tries to resample 10 times without successfully
    finding a value in the correct range.

    Arguments:
        quantityGenerator: instance of :class:`.AbstractQuantityGenerator`.
    Used to draw samples from the distribution to truncate

        theMin: can be None; if so will be ignored.

        theMax: can be None; if so will be ignored.
    """

    def __init__(self, quantityGenerator, theMin=None, theMax=None, name=None):
        self.quantityGenerator = quantityGenerator
        self.theMin = theMin
        self.theMax = theMax
        assert self.quantityGenerator is not None
        super(MinMaxWrapper, self).__init__(name)

    def generateQuantity(self):
        """See superclass.
        """
        tries = 0
        while (True):
            tries += 1
            quantity = self.quantityGenerator.generateQuantity()
            if ((self.theMin is None or quantity >= self.theMin) and (self.theMax is None or quantity <= self.theMax)):
                return quantity
            if (tries % 10 == 0):
                print("warning: made " + str(tries) +
                      " tries at trying to sample from distribution with min/max limits")

    def getJsonableObject(self):
        """See superclass.
        """
        return OrderedDict([("min", self.theMin), ("max", self.theMax), ("quantityGenerator", self.quantityGenerator.getJsonableObject())])


class ZeroInflater(AbstractQuantityGenerator):
    """Inflate a particular distribution with zeros.

    Wrapper that inflates the number of zeros returned.
    Flips a coin; if positive, will return zero - otherwise will
    sample from the wrapped distribution (which may still return 0)

    Arguments:
        quantityGenerator: an instance of :class:`.AbstractQuantityGenerator`;\
    represents the distribution to sample from with probability ``1-zeroProb``

        zeroProb: the probability of just returning 0 without sampling\
    from ``quantityGenerator``
        
        name: see :class:`.DefaultNameMixin`. 
    """

    def __init__(self, quantityGenerator, zeroProb, name=None):
        self.quantityGenerator = quantityGenerator
        self.zeroProb = zeroProb
        super(ZeroInflater, self).__init__(name)

    def generateQuantity(self):
        """See superclass.
        """
        val = random.random()
        if (val < self.zeroProb):
            return 0
        else:
            return self.quantityGenerator.generateQuantity()

    def getJsonableObject(self):
        """See superclass.
        """
        return OrderedDict([("class", "ZeroInflater"), ("zeroProb", self.zeroProb), ("quantityGenerator", self.quantityGenerator.getJsonableObject())])


class SubstringEmbedder(EmbeddableEmbedder):
    """Used to embed substrings.

    Embeds a single generated substring within the background sequence,
    at a position sampled from a distribution. Only embeds at unoccupied
    positions

    Arguments:
        substringGenerator: instance of :class:`.AbstractSubstringGenerator`

        positionGenerator: instance of :class:`.AbstractPositionGenerator`

        name: see :class:`.DefaultNameMixin`.
    """

    def __init__(self, substringGenerator, positionGenerator=uniformPositionGenerator, name=None):
        super(SubstringEmbedder, self).__init__(
            SubstringEmbeddableGenerator(substringGenerator), positionGenerator, name)


def sampleIndexWithinRegionOfLength(length, lengthOfThingToEmbed):
    """Uniformly at random samples integers from 0 to
    ``length``-``lengthOfThingToEmbedIn``.

    Arguments:
        length: length of full region that could be embedded in

        lengthOfThingToEmbed: length of thing being embedded in larger region
    """
    assert lengthOfThingToEmbed <= length
    indexToSample = int(
        random.random() * ((length - lengthOfThingToEmbed) + 1))
    return indexToSample


class AbstractEmbeddableGenerator(DefaultNameMixin):
    """Generates an embeddable, usually for embedding in a background sequence.
    """

    def generateEmbeddable(self):
        """Generate an embeddable object.

        Returns:
            An instance of :class:`AbstractEmbeddable`
        """
        raise NotImplementedError()

    def getJsonableObject(self):
        """Get JSON object representation.

        Returns:
            A json-friendly object (built of dictionaries, lists and
        python primitives), which can be converted to json to
        record the exact details of what was simualted.
        """
        raise NotImplementedError()


class PairEmbeddableGenerator(AbstractEmbeddableGenerator):
    """Embed a pair of embeddables with some separation.
        
    Arguments:
        emeddableGenerator1: instance of\
        :class:`.AbstractEmbeddableGenerator`. If an
        :class:`.AbstractSubstringGenerator` is provided, will be wrapped in\
        an instance of :class:`.SubstringEmbeddableGenerator`.

        embeddableGenerator2: same type information as for\
        ``embeddableGenerator1``

        separationGenerator: instance of\
        :class:`.AbstractQuantityGenerator`

        name: string, see :class:`DefaultNameMixin`
    """
    def __init__(self, embeddableGenerator1,
                 embeddableGenerator2, separationGenerator, name=None):
        if isinstance(embeddableGenerator1, AbstractSubstringGenerator):
            embeddableGenerator1 =\
                SubstringEmbeddableGenerator(embeddableGenerator1)
        if (isinstance(embeddableGenerator2, AbstractSubstringGenerator)):
            embeddableGenerator2 =\
                SubstringEmbeddableGenerator(embeddableGenerator2)
        self.embeddableGenerator1 = embeddableGenerator1
        self.embeddableGenerator2 = embeddableGenerator2
        self.separationGenerator = separationGenerator
        super(PairEmbeddableGenerator, self).__init__(name)

    def generateEmbeddable(self):
        """See superclass.
        """
        embeddable1 = self.embeddableGenerator1.generateEmbeddable()
        embeddable2 = self.embeddableGenerator2.generateEmbeddable()
        return PairEmbeddable(
            embeddable1=embeddable1, embeddable2=embeddable2,
            separation=self.separationGenerator.generateQuantity()
        )

    def getJsonableObject(self):
        """See superclass.
        """
        return OrderedDict([
    ("class", "PairEmbeddableGenerator"),
    ("embeddableGenerator1", self.embeddableGenerator1.getJsonableObject()),
    ("embeddableenerator2", self.embeddableGenerator2.getJsonableObject()),
    ("separationGenerator", self.separationGenerator.getJsonableObject())])


class SubstringEmbeddableGenerator(AbstractEmbeddableGenerator):
    """Generates a :class:`.StringEmbeddable`

    Calls ``substringGenerator``, wraps the result in
    a :class:`.StringEmbeddable` and returns it.

    Arguments:
        substringGenerator: instance of :class:`.AbstractSubstringGenerator`
    """
    def __init__(self, substringGenerator, name=None):
        self.substringGenerator = substringGenerator
        super(SubstringEmbeddableGenerator, self).__init__(name)

    def generateEmbeddable(self):
        substring, substringDescription =\
            self.substringGenerator.generateSubstring()
        return StringEmbeddable(substring, substringDescription)

    def getJsonableObject(self):
        """See superclass.
        """
        return OrderedDict([("class", "SubstringEmbeddableGenerator"),
    ("substringGenerator", self.substringGenerator.getJsonableObject())])


class AbstractSubstringGenerator(DefaultNameMixin):
    """
        Generates a substring, usually for embedding in a background sequence.
    """

    def generateSubstring(self):
        """
        Return:
            A tuple of ``(string, stringDescription)``; the result can be
        wrapped in an instance of :class:`.StringEmbeddable`.
        ``stringDescription`` is a short descriptor that does not contain
        spaces and may be prefixed in front of string when generating
        the __str__ representation for :class:`.StringEmbeddable`. 
        """
        raise NotImplementedError()

    def getJsonableObject(self):
        """Get JSON object representation.

        Returns:
            A json-friendly object (built of dictionaries, lists and
        python primitives), which can be converted to json to
        record the exact details of what was simualted.
        """
        raise NotImplementedError()


class FixedSubstringGenerator(AbstractSubstringGenerator):
    """Generates the same string every time.

    When generateSubstring() is called, always returns the same string.
    The string also serves as its own description

    Arguments:
        fixedSubstring: the string to be generated

        name: see :class:`.DefaultNameMixin`
    """

    def __init__(self, fixedSubstring, name=None):
        self.fixedSubstring = fixedSubstring
        super(FixedSubstringGenerator, self).__init__(name)

    def generateSubstring(self):
        """See superclass.
        """
        return self.fixedSubstring, self.fixedSubstring

    def getJsonableObject(self):
        """See superclass.
        """
        return "fixedSubstring-" + self.fixedSubstring


class TransformedSubstringGenerator(AbstractSubstringGenerator):
    """Generates a substring and applies a series of transformations.

    Takes a substringGenerator and a set of AbstractTransformation objects,
    applies the transformations to the generated substring

    Arguments:
        substringGenerator: instance of :class:`.AbstractSubstringGenerator`

        transformations: an iterable of :class:`.AbstractTransformation`

        transformationsDescription: a string that will be prefixed in\
        front of ``substringDescription`` (generated by\
        ``substringGenerator.generateSubstring())`` to produce the\
        ``stringDescription``.

        name: see :class:`.DefaultNameMixin`.
    """

    def __init__(self, substringGenerator, transformations,
                       transformationsDescription="transformations",
                       name=None):
        self.substringGenerator = substringGenerator
        self.transformations = transformations
        self.transformationsDescription = transformationsDescription
        super(TransformedSubstringGenerator, self).__init__(self.name)

    def generateSubstring(self):
        """See superclass.
        """
        substring, substringDescription = self.substringGenerator.generateSubstring()
        baseSubstringArr = [x for x in substring]
        for transformation in self.transformations:
            baseSubstringArr = transformation.transform(baseSubstringArr)
        return "".join(baseSubstringArr), self.transformationsDescription + "-" + substringDescription

    def getJsonableObject(self):
        """See superclass.
        """
        return OrderedDict([("class", "TransformedSubstringGenerator"),
    ("substringGenerator", self.substringGenerator.getJsonableObject()),
    ("transformations", [x.getJsonableObject() for x in self.transformations])
    ])


class AbstractTransformation(DefaultNameMixin):
    """Class representing a transformation applied to a character array.

    Takes an array of characters, applies some transformation.
    """

    def transform(self, stringArr):
        """Applies a transformation to stringArr.

            Arguments:
                stringArr: an array of characters.

            Returns:
                An array of characters that has the transformation applied.
            May mutate ``stringArr``
        """
        raise NotImplementedError()

    def getJsonableObject(self):
        """Get JSON object representation.

        Returns:
            A json-friendly object (built of dictionaries, lists and
        python primitives), which can be converted to json to
        record the exact details of what was simualted.
        """
        raise NotImplementedError()


class RevertToReference(AbstractTransformation):
    """For a series of mutations, reverts the supplied character
    to the reference ("unmutated") string.

    Arguments:
        setOfMutations: instance of AbstractSetOfMutations

        name: see :class:`.DefaultNameMixin`.
    """

    def __init__(self, setOfMutations, name=None):
        self.setOfMutations = setOfMutations
        super(RevertToReference, self).__init__(name)

    def transform(self, stringArr):
        """See superclass.
        """
        for mutation in self.setOfMutations.getMutationsArr():
            mutation.revert(stringArr)
        return stringArr

    def getJsonableObject(self):
        """See superclass.
        """
        return OrderedDict([
                 ("class", "RevertToReference"),
                 ("setOfMutations", self.setOfMutations.getJsonableObject())])


class AbstractApplySingleMutationFromSet(AbstractTransformation):
    """
        Class for applying a single mutation from a set of mutations; used
        to transform substrings generated by another method

        Arguments:
            setOfMutations: instance of :class:`.AbstractSetOfMutations`

            name: see :class:`.DefaultNameMixin`.
    """

    def __init__(self, setOfMutations, name=None):
        self.setOfMutations = setOfMutations
        super(AbstractApplySingleMutationFromSet, self).__init__(name)

    def transform(self, stringArr):
        """See superclass.
        """
        selectedMutation = self.selectMutation()
        selectedMutation.applyMutation(stringArr)
        return stringArr

    def selectMutation(self):
        """Chooses a mutation from the set of mutations to apply.

        Returns:
            an instance of :class:`.Mutation`
        """
        raise NotImplementedError()

    def getJsonableObject(self):
        """See superclass.
        """
        return OrderedDict([
    ("class", type(self).__name__),
    ("selectedMutations", self.setOfMutations.getJsonableObject())])


class Mutation(object):
    """Represent a single bp mutation in a motif sequence.

    Useful for creating simulations involving SNPs.

    Arguments:
        index: the position idx within the motif of the mutation

        previous: character, the previous base at this position

        new: character, the new base at this position after the mutation

        parentLength: optional; length of the motif. Used for assertion checks.
    """

    def __init__(self, index, previous, new, parentLength=None):
        self.index = index
        assert previous != new
        self.previous = previous
        self.new = new
        # the length of the full sequence that self.index indexes into
        self.parentLength = parentLength

    def parentLengthAssertionCheck(self, stringArr):
        """Checks that stringArr is consistent with parentLength if defined.
        """
        assert self.parentLength is None or len(stringArr) == self.parentLength

    def revert(self, stringArr):
        """Set the base at the position of the mutation to the unmutated value.

        Modifies stringArr which is an array of characters.

        Arguments:
            stringArr: an array of characters, which gets modified.
        """
        self.parentLengthAssertionCheck(stringArr)
        stringArr[self.index] = self.previous

    def applyMutation(self, stringArr):
        """Set the base at the position of the mutation to the mutated value.
        
        Modifies stringArr which is an array of characters.

        Arguments:
            stringArr: an array of characters, which gets modified.
        """
        self.parentLengthAssertionCheck(stringArr)
        assert stringArr[self.index] == self.previous
        stringArr[self.index] = self.new

class ChooseMutationAtRandom(AbstractApplySingleMutationFromSet):
    """Selects a mutation at random from self.setOfMutations to apply.
    """

    def selectMutation(self):
        mutationsArr = self.setOfMutations.getMutationsArr()
        return mutationsArr[int(random.random() * len(mutationsArr))]


class AbstractSetOfMutations(object):
    """Represents a collection of :class:`.Mutation` objects.

    Arguments:
        mutationsArr: array of :class:`.Mutation` objects
    """

    def __init__(self, mutationsArr):
        self.mutationsArr = mutationsArr

    def getMutationsArr(self):
        """Returns ``self.mutationsArr``

        Returns:
            ``self.mutationsArr``
        """
        return self.mutationsArr

    def getJsonableObject(self):
        """Get JSON object representation.

        Returns:
            A json-friendly object (built of dictionaries, lists and
        python primitives), which can be converted to json to
        record the exact details of what was simualted.
        """
        raise NotImplementedError()


class ReverseComplementWrapper(AbstractSubstringGenerator):
    """Reverse complements a string with a specified probability.

    Wrapper around an instance of
    :class:`.AbstractSubstringGenerator` that reverse complements the
    generated string with a specified probability.

    Arguments:
        substringGenerator: instance of `.AbstractSubstringGenerator`

        reverseComplementProb: probability of reverse complementation.
    Defaults to 0.5.

        name: see :class:`.DefaultNameMixin`.
    """

    def __init__(self, substringGenerator, reverseComplementProb=0.5, name=None):
        self.reverseComplementProb = reverseComplementProb
        self.substringGenerator = substringGenerator
        super(ReverseComplementWrapper, self).__init__(name)

    def generateSubstring(self):
        seq, seqDescription = self.substringGenerator.generateSubstring()
        if (random.random() < self.reverseComplementProb):
            seq = util.reverseComplement(seq)
            seqDescription = "revComp-" + seqDescription
        return seq, seqDescription

    def getJsonableObject(self):
        """See superclass.
        """
        return OrderedDict([
    ("class", "ReverseComplementWrapper"),
    ("reverseComplementProb", self.reverseComplementProb),
    ("substringGenerator", self.substringGenerator.getJsonableObject())])


class PwmSampler(AbstractSubstringGenerator):
    """Samples from a pwm by calling ``self.pwm.sampleFromPwm``

    Arguments:
        pwm: an instance of ``pwm.PWM``

        name: see :class:`.DefaultNameMixin`
    """

    def __init__(self, pwm, name=None):
        self.pwm = pwm
        super(PwmSampler, self).__init__(name)

    def generateSubstring(self):
        """See superclass.
        """
        return self.pwm.sampleFromPwm()[0], self.pwm.name

    def getJsonableObject(self):
        """See superclass.
        """
        return OrderedDict([("class", "PwmSampler"), ("motifName", self.pwm.name)])


class PwmSamplerFromLoadedMotifs(PwmSampler):
    """Instantiates a :class:`.PwmSampler` from a
    :class:`.LoadedEncodeMotifs` file.

    Convenience wrapper class for instantiating :class:`.PwmSampler`
    by pulling the pwm.PWM object using the provided name
    from an :class:`.AbstractLoadedMotifs` object

    Arguments:
        loadedMotifs: instance of :class:`.AbstractLoadedMotifs` 

        motifName: string, name of a motif in :class:`.AbstractLoadedMotifs`

        name: see :class:`.DefaultNameMixin`
    """

    def __init__(self, loadedMotifs, motifName, name=None):
        self.loadedMotifs = loadedMotifs
        super(PwmSamplerFromLoadedMotifs, self).__init__(
            loadedMotifs.getPwm(motifName), name)

    def getJsonableObject(self):
        """See superclass.
        """
        obj = super(PwmSamplerFromLoadedMotifs, self).getJsonableObject()
        obj['loadedMotifs'] = self.loadedMotifs.getJsonableObject()
        return obj


class BestHitPwm(AbstractSubstringGenerator):
    """Always return the best possible match to a ``pwm.PWM`` when called.

    Arguments:
        pwm: an instance of ``pwm.PWM``

        bestHitMode: one of the values in ``pwm.BEST_HIT_MODE``. If ``pwmProb``
    then the best match will be determined according what is most likely
    to be sampled from the pwm matrix (this is the default). If
    ``logOdds``, then the best match will be determined according to what
    would result in the best match according to the log-odds matrix
    (so, taking the background into account).

        name: see :class:`.DefaultNameMixin`
    """

    def __init__(self, pwm, bestHitMode=pwm.BEST_HIT_MODE.pwmProb, name=None):
        self.pwm = pwm
        self.bestHitMode = bestHitMode
        super(BestHitPwm, self).__init__(name)

    def generateSubstring(self):
        """See superclass.
        """
        return self.pwm.getBestHit(self.bestHitMode), self.pwm.name

    def getJsonableObject(self):
        """See superclass.
        """
        return OrderedDict([("class", "BestHitPwm"), ("pwm", self.pwm.name), ("bestHitMode", self.bestHitMode)])


class BestHitPwmFromLoadedMotifs(BestHitPwm):
    """Instantiates :class:`BestHitPwm` using a :class:`.LoadedMotifs` file.
    Analogous to :class:`.PwmSamplerFromLoadedMotifs`.
    """

    def __init__(self, loadedMotifs, motifName,
                 bestHitMode=pwm.BEST_HIT_MODE.pwmProb, name=None):
        self.loadedMotifs = loadedMotifs
        super(BestHitPwmFromLoadedMotifs, self).__init__(
            loadedMotifs.getPwm(motifName), bestHitMode, name)

    def getJsonableObject(self):
        """See superclass.
        """
        obj = super(BestHitPwmFromLoadedMotifs, self).getJsonableObject()
        obj['loadedMotifs'] = self.loadedMotifs.getJsonableObject()
        return obj


class AbstractLoadedMotifs(object):
    """Class representing loaded PWMs.

    A class that contains instances of ``pwm.PWM`` loaded from a file.
    The pwms can be accessed by name.

    Arguments:
        fileName: string, the path to the file to load

        pseudocountProb: if some of the pwms have 0 probability for\
    some of the positions, will add the specified ``pseudocountProb``\
    to the rows of the pwm and renormalise.

        background: a dictionary with ACGT as the keys and the frequency as\
    the values. Defaults to ``util.DEFAULT_BACKGROUND_FREQ``
    """

    def __init__(self, fileName,
                       pseudocountProb=0.0,
                       background=util.DEFAULT_BACKGROUND_FREQ):
        self.fileName = fileName
        fileHandle = fp.getFileHandle(fileName)
        self.pseudocountProb = pseudocountProb
        self.background = background
        self.recordedPwms = OrderedDict()
        action = self.getReadPwmAction(self.recordedPwms)
        fp.performActionOnEachLineOfFile(
            fileHandle=fileHandle, transformation=fp.trimNewline, action=action
        )
        for pwm in self.recordedPwms.values():
            pwm.finalise(pseudocountProb=self.pseudocountProb)

    def getPwm(self, name):
        """Get a specific PWM.

        Returns:
            The ``pwm.PWM`` instance with the specified name.
        """
        return self.recordedPwms[name]

    def getReadPwmAction(self, recordedPwms):
        """Action performed when each line of the pwm text file is read in.

        This function is to be overridden by a specific implementation.
        It is executed on each line of the file when it is read in, and
        when PWMs are ready they will get inserted into ``recordedPwms``.

        Arguments:
            recordedPwms: an ``OrderedDict`` that will be filled with PWMs.
        The keys will be the names of the PWMs and the
        values will be instances of ``pwm.PWM``
        """
        raise NotImplementedError()

    def getJsonableObject(self):
        """Get JSON object representation.

        Returns:
            A json-friendly object (built of dictionaries, lists and
        python primitives), which can be converted to json to
        record the exact details of what was simualted.
        """
        return OrderedDict([
    ("fileName", self.fileName),
    ("pseudocountProb", self.pseudocountProb),
    ("background", self.background)])


class LoadedEncodeMotifs(AbstractLoadedMotifs):
    """A class for reading in a motifs file in the ENCODE motifs format.

    This class is specifically for reading files in the encode motif
    format - specifically the motifs.txt file that contains Pouya's motifs
    (http://compbio.mit.edu/encode-motifs/motifs.txt)

    Basically, the motif declarations start with a >, the first
    characters after > until the first space are taken as the motif name,
    the lines after the line with a > have the format:
    "<ignored character> <prob of A> <prob of C> <prob of G> <prob of T>"
    """

    def getReadPwmAction(self, recordedPwms):
        """See superclass.
        """
        currentPwm = util.VariableWrapper(None)

        def action(inp, lineNumber):
            if (inp.startswith(">")):
                inp = inp.lstrip(">")
                inpArr = inp.split()
                motifName = inpArr[0]
                currentPwm.var = pwm.PWM(motifName, background=self.background)
                recordedPwms[currentPwm.var.name] = currentPwm.var
            else:
                # assume that it's a line of the pwm
                assert currentPwm.var is not None
                inpArr = inp.split()
                summaryLetter = inpArr[0]
                currentPwm.var.addRow([float(x) for x in inpArr[1:]])
        return action


class AbstractBackgroundGenerator(object):
    """Returns the sequence that :class:`.AbstractEmbeddable` objects
    are to be embedded into.
    """

    def generateBackground(self):
        """Returns a sequence that is the background.
        """
        raise NotImplementedError()

    def getJsonableObject(self):
        """Get JSON object representation.

        Returns:
            A json-friendly object (built of dictionaries, lists and
        python primitives), which can be converted to json to
        record the exact details of what was simualted.
        """
        raise NotImplementedError()


class RepeatedSubstringBackgroundGenerator(AbstractBackgroundGenerator):
    """Repeatedly call a substring generator and concatenate the result.

    Can be used to generate variable-length sequences.

    Arguments:
        substringGenerator: instance of :class:`.AbstractSubstringGenerator`

        repetitions: instance of :class:`.AbstractQuantityGenerator`.\
        If pass an int, will create a\
        :class:`.FixedQuantityGenerator` from the int. This will be called\
        to determine the number of times to generate a substring from\
        ``self.substringGenerator``

    Returns:
        The concatenation of all the calls to ``self.substringGenerator``
    """

    def __init__(self, substringGenerator, repetitions):
        self.substringGenerator = substringGenerator
        if isinstance(repetitions, int):
            self.repetitions = FixedQuantityGenerator(repetitions)
        else:
            assert isinstance(repetitions, AbstractQuantityGenerator)
            self.repetitions = repetitions

    def generateBackground(self):
        toReturn = []
        for i in range(self.repetitions.generateQuantity()):
            # first pos is substring, second pos is the name
            toReturn.append(self.substringGenerator.generateSubstring()[0])
        return "".join(toReturn)

    def getJsonableObject(self):
        """See superclass.
        """
        return OrderedDict([
    ("class", "RepeatedSubstringBackgroundGenerator"),
    ("substringGenerator", self.substringGenerator.getJsonableObject()),
    ("repetitions", self.repetitions.getJsonableObject())])


class SampleFromDiscreteDistributionSubstringGenerator(AbstractSubstringGenerator):
    """Generate a substring by sampling from a distribution.

    If the "substrings" are single characters (A/C/G/T), can be used
    in conjunction with :class:`.RepeatedSubstringBackgroundGenerator` to
    generate sequences with a certain GC content.

    Arguments:
        discreteDistribution: instance of ``util.DiscreteDistribution``
    """

    def __init__(self, discreteDistribution):
        self.discreteDistribution = discreteDistribution

    def generateSubstring(self):
        return self.discreteDistribution.sample()

    def getJsonableObject(self):
        """See superclass.
        """
        return OrderedDict([
    ("class", "SampleFromDiscreteDistributionSubstringGenerator"),
    ("discreteDistribution", self.discreteDistribution.valToFreq)])


class ZeroOrderBackgroundGenerator(RepeatedSubstringBackgroundGenerator):
    """Returns a sequence with a certain GC content.

    Each base is sampled independently.

    Arguments:
        seqLength: int, length of the background 

        discreteDistribution: instance of ``util.DiscreteDistribution`,\
    defaults to ``util.DEFAULT_BASE_DISCRETE_DISTRIBUTION``
    """

    def __init__(self, seqLength, discreteDistribution=util.DEFAULT_BASE_DISCRETE_DISTRIBUTION):
        super(ZeroOrderBackgroundGenerator, self).__init__(
    SampleFromDiscreteDistributionSubstringGenerator(discreteDistribution),
    seqLength)
<|MERGE_RESOLUTION|>--- conflicted
+++ resolved
@@ -120,14 +120,6 @@
     sequences = []
     embeddings = []
     labels = []
-<<<<<<< HEAD
-    def action(inp, line_number):
-        if (line_number > 1):
-            ids.append(inp[0]) 
-            sequences.append(inp[1])
-            embeddings.append(getEmbeddingsFromString(inp[2]))
-            labels.append(inp[3:])
-=======
     if (ids_to_load is not None):
         ids_to_load = set(ids_to_load)
     def action(inp, line_number):
@@ -137,7 +129,6 @@
                 sequences.append(inp[1])
                 embeddings.append(getEmbeddingsFromString(inp[2]))
                 labels.append([int(x) for x in inp[3:]])
->>>>>>> a4c492c7
     fp.performActionOnEachLineOfFile(
         fileHandle=fp.getFileHandle(simdata_file),
         action=action,
